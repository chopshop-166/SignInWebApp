<!doctype html>
<html lang="en">
  {% from 'bootstrap5/utils.html' import render_icon, render_messages %}
  {%- macro show_badge(b) -%}
    {%- if b.icon %}{{ render_icon(b.icon, color=b.color) }}{% endif %}
      {{ b.name }}
    {%- endmacro -%}
    <head>
      {% block head %}
        <!-- Required meta tags -->
        <meta charset="utf-8">
        <meta name="viewport"
              content="width=device-width, initial-scale=1, shrink-to-fit=no">
        {% block styles %}
          <!-- Bootstrap CSS -->
          {% assets "custom_css" %}
            <link rel="stylesheet" href="{{ ASSET_URL }}">
          {% endassets %}
        {% endblock %}
        <title>
          {% block title %}Chop Shop Sign In{% endblock %}
        </title>
      {% endblock %}
    </head>
    <body {% block bodyAttrs %}{% endblock %}>
      <!-- Navigation -->
      <nav class="navbar navbar-expand-lg navbar-dark bg-primary">
        <div class="container-fluid">
          <a class="navbar-brand" href="{{ url_for('index')}}">Chop Shop Sign In</a>
          <button class="navbar-toggler"
                  type="button"
                  data-bs-toggle="collapse"
                  data-bs-target="#navmenu">
            <span class="navbar-toggler-icon"></span>
          </button>
          <div class="collapse navbar-collapse" id="navmenu">
            {%- if current_user.is_authenticated -%}
              <span class="navbar-text">Welcome, {{ current_user.name }}</span>
            {%- endif -%}
            <ul class="navbar-nav ms-auto">
              {%- if current_user.is_authenticated -%}
                {%- if current_user.role.admin -%}
                  <li class="nav-item dropdown">
                    <a class="nav-link dropdown-toggle btn btn-primary"
                       href="#"
                       id="navbarAdminDropdown"
                       role="button"
                       data-bs-toggle="dropdown"
                       aria-expanded="false">
                      Admin
                    </a>
                    <ul class="dropdown-menu" aria-labelledby="navbarAdminDropdown">
                      <li>
                        <a class="dropdown-item" href="{{ url_for('admin.active')}}">Active</a>
                      </li>
                      <li>
                        <a class="dropdown-item" href="{{ url_for('admin.all_badges')}}">Badges</a>
                      </li>
                      <li>
                        <a class="dropdown-item" href="{{ url_for('admin.events')}}">Events</a>
                      </li>
                      <li>
                        <a class="dropdown-item" href="{{ url_for('admin.roles')}}">Roles</a>
                      </li>
                      <li>
                        <a class="dropdown-item" href="{{ url_for('admin.subteams')}}">Subteams</a>
                      </li>
                      <li>
                        <a class="dropdown-item" href="{{ url_for('admin.users')}}">Users</a>
                      </li>
                    </ul>
                  </li>
                {%- endif -%}
<<<<<<< HEAD
                <ul class="navbar-nav ms-auto">
                    {%- if current_user.is_authenticated -%}
                    <li class="nav-item dropdown">
                        <a class="nav-link dropdown-toggle btn btn-primary" href="#" id="navbarSearchDropdown" role="button"
                            data-bs-toggle="dropdown" aria-expanded="false">
                            Search
                        </a>
                        <ul class="dropdown-menu" aria-labelledby="navbarSearchDropdown">
                            <li><a class="dropdown-item" href="{{url_for('search.badges')}}">Badges</a></li>
                            <li><a class="dropdown-item" href="{{url_for('search.hours')}}">Hours</a></li>
                        </ul>
                    </li>
                    {%- if current_user.role.admin -%}
                    <li class="nav-item dropdown">
                        <a class="nav-link dropdown-toggle btn btn-primary" href="#" id="navbarAdminDropdown" role="button"
                            data-bs-toggle="dropdown" aria-expanded="false">
                            Admin
                        </a>
                        <ul class="dropdown-menu" aria-labelledby="navbarAdminDropdown">
                            <li><a class="dropdown-item" href="{{url_for('admin.active')}}">Active</a></li>
                            <li><a class="dropdown-item" href="{{url_for('admin.all_badges')}}">Badges</a></li>
                            <li><a class="dropdown-item" href="{{url_for('admin.events')}}">Events</a></li>
                            <li><a class="dropdown-item" href="{{url_for('admin.roles')}}">Roles</a></li>
                            <li><a class="dropdown-item" href="{{url_for('admin.subteams')}}">Subteams</a></li>
                            <li><a class="dropdown-item" href="{{url_for('admin.users')}}">Users</a></li>
                        </ul>
=======
                <li class="nav-item dropdown">
                  <a class="nav-link dropdown-toggle btn btn-primary"
                     href="#"
                     id="navbarUserDropdown"
                     role="button"
                     data-bs-toggle="dropdown"
                     aria-expanded="false">
                    User
                  </a>
                  <ul class="dropdown-menu" aria-labelledby="navbarUserDropdown">
                    <li>
                      <a class="dropdown-item" href="{{ url_for('user.profile')}}">Profile</a>
>>>>>>> c86031e0
                    </li>
                    <li>
                      <a class="dropdown-item" href="{{ url_for('event.export')}}">Export</a>
                    </li>
                    <li>
                      <a class="dropdown-item" href="{{ url_for('auth.password')}}">Change Password</a>
                    </li>
                    <li>
                      <a class="dropdown-item" href="{{ url_for('auth.logout')}}">Sign Out</a>
                    </li>
                  </ul>
                </li>
              {%- else -%}
                <li class="nav-item">
                  <a class="nav-link btn btn-primary" href="{{ url_for('auth.register')}}">Register</a>
                </li>
                <li class="nav-item">
                  <a class="nav-link btn btn-primary" href="{{ url_for('auth.login')}}">Sign In</a>
                </li>
              {%- endif -%}
            </ul>
            <div class="d-flex justify-content-center">
              <a class="navbar-brand" href="{{ url_for('index')}}">
                <img src="{{ url_for('static', filename='logo.png')}}" height="36">
              </a>
            </div>
          </div>
        </div>
      </nav>
      <!-- Page content -->
      {% block content %}{% endblock %}
      {% block scripts %}
        <!-- Optional JavaScript -->
        {{ bootstrap.load_js() }}
      {% endblock %}
    </body>
  </html><|MERGE_RESOLUTION|>--- conflicted
+++ resolved
@@ -37,41 +37,6 @@
             {%- if current_user.is_authenticated -%}
               <span class="navbar-text">Welcome, {{ current_user.name }}</span>
             {%- endif -%}
-            <ul class="navbar-nav ms-auto">
-              {%- if current_user.is_authenticated -%}
-                {%- if current_user.role.admin -%}
-                  <li class="nav-item dropdown">
-                    <a class="nav-link dropdown-toggle btn btn-primary"
-                       href="#"
-                       id="navbarAdminDropdown"
-                       role="button"
-                       data-bs-toggle="dropdown"
-                       aria-expanded="false">
-                      Admin
-                    </a>
-                    <ul class="dropdown-menu" aria-labelledby="navbarAdminDropdown">
-                      <li>
-                        <a class="dropdown-item" href="{{ url_for('admin.active')}}">Active</a>
-                      </li>
-                      <li>
-                        <a class="dropdown-item" href="{{ url_for('admin.all_badges')}}">Badges</a>
-                      </li>
-                      <li>
-                        <a class="dropdown-item" href="{{ url_for('admin.events')}}">Events</a>
-                      </li>
-                      <li>
-                        <a class="dropdown-item" href="{{ url_for('admin.roles')}}">Roles</a>
-                      </li>
-                      <li>
-                        <a class="dropdown-item" href="{{ url_for('admin.subteams')}}">Subteams</a>
-                      </li>
-                      <li>
-                        <a class="dropdown-item" href="{{ url_for('admin.users')}}">Users</a>
-                      </li>
-                    </ul>
-                  </li>
-                {%- endif -%}
-<<<<<<< HEAD
                 <ul class="navbar-nav ms-auto">
                     {%- if current_user.is_authenticated -%}
                     <li class="nav-item dropdown">
@@ -84,6 +49,7 @@
                             <li><a class="dropdown-item" href="{{url_for('search.hours')}}">Hours</a></li>
                         </ul>
                     </li>
+                    {%- endif -%}
                     {%- if current_user.role.admin -%}
                     <li class="nav-item dropdown">
                         <a class="nav-link dropdown-toggle btn btn-primary" href="#" id="navbarAdminDropdown" role="button"
@@ -98,7 +64,7 @@
                             <li><a class="dropdown-item" href="{{url_for('admin.subteams')}}">Subteams</a></li>
                             <li><a class="dropdown-item" href="{{url_for('admin.users')}}">Users</a></li>
                         </ul>
-=======
+                        </li>
                 <li class="nav-item dropdown">
                   <a class="nav-link dropdown-toggle btn btn-primary"
                      href="#"
@@ -111,7 +77,6 @@
                   <ul class="dropdown-menu" aria-labelledby="navbarUserDropdown">
                     <li>
                       <a class="dropdown-item" href="{{ url_for('user.profile')}}">Profile</a>
->>>>>>> c86031e0
                     </li>
                     <li>
                       <a class="dropdown-item" href="{{ url_for('event.export')}}">Export</a>
